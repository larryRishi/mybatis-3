--- conflicted
+++ resolved
@@ -61,35 +61,18 @@
      * Xml Document对象
      */
     private final Document document;
-<<<<<<< HEAD
-
-=======
->>>>>>> 3cbb8727
     /**
      * 是否校验
      */
     private boolean validation;
-<<<<<<< HEAD
-
-=======
->>>>>>> 3cbb8727
     /**
      * Xml 实体解析器
      */
     private EntityResolver entityResolver;
-<<<<<<< HEAD
-
-    /**
-     * 变量Properties对象
+    /**
+     * 变量 Properties对象
      */
     private Properties variables;
-
-=======
-    /**
-     * 变量 Properties对象
-     */
-    private Properties variables;
->>>>>>> 3cbb8727
     /**
      * Java XPath对象
      */
@@ -155,8 +138,6 @@
         this.document = document;
     }
 
-<<<<<<< HEAD
-=======
     /**
      *
      * @param xml xml文件地址
@@ -164,7 +145,6 @@
      * @param variables 变量Properties对象
      * @param entityResolver Xml实体解析器
      */
->>>>>>> 3cbb8727
     public XPathParser(String xml, boolean validation, Properties variables, EntityResolver entityResolver) {
         commonConstructor(validation, variables, entityResolver);
         this.document = createDocument(new InputSource(new StringReader(xml)));
@@ -283,14 +263,9 @@
     private Document createDocument(InputSource inputSource) {
         // important: this must only be called AFTER common constructor
         try {
-<<<<<<< HEAD
-            DocumentBuilderFactory factory = DocumentBuilderFactory.newInstance();
-            factory.setValidating(validation);
-=======
             //1. 创建DocumentBuilderFactory对象
             DocumentBuilderFactory factory = DocumentBuilderFactory.newInstance();
             factory.setValidating(validation); //设置是否验证xml
->>>>>>> 3cbb8727
 
             factory.setNamespaceAware(false);
             factory.setIgnoringComments(true);
@@ -304,14 +279,9 @@
                 factory.setAttribute("http://java.sun.com/xml/jaxp/properties/schemaLanguage", XMLConstants.W3C_XML_SCHEMA_NS_URI);
             }
 
-<<<<<<< HEAD
-            DocumentBuilder builder = factory.newDocumentBuilder();
-            builder.setEntityResolver(entityResolver);
-=======
             //2. 创建DocumentBuilder对象
             DocumentBuilder builder = factory.newDocumentBuilder();
             builder.setEntityResolver(entityResolver); //设置实体解析器
->>>>>>> 3cbb8727
             builder.setErrorHandler(new ErrorHandler() {
                 @Override
                 public void error(SAXParseException exception) throws SAXException {
@@ -327,11 +297,7 @@
                 public void warning(SAXParseException exception) throws SAXException {
                 }
             });
-<<<<<<< HEAD
-            return builder.parse(inputSource);
-=======
             return builder.parse(inputSource); //解析Xml文件
->>>>>>> 3cbb8727
         } catch (Exception e) {
             throw new BuilderException("Error creating document instance.  Cause: " + e, e);
         }
